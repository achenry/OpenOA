--- conflicted
+++ resolved
@@ -31,10 +31,7 @@
 
 .devcontainer
 
-<<<<<<< HEAD
 .vscode/
-=======
 .local
 
-.ipython
->>>>>>> b6153482
+.ipython